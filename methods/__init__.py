from .buscar import Buscar
# from .alison import Alison
from .heuristic_fractions import HeuristicFraction
from .heuristic_fixed_N import HeuristicFixedN

<<<<<<< HEAD
__all__ = ['Buscar',  'HeuristicFraction'] #'Alison',
=======
__all__ = ['Buscar', 'Alison', 'HeuristicFraction', 'HeuristicFixedN']
>>>>>>> 7d9c9e7e
<|MERGE_RESOLUTION|>--- conflicted
+++ resolved
@@ -1,10 +1,6 @@
 from .buscar import Buscar
-# from .alison import Alison
+from .alison import Alison
 from .heuristic_fractions import HeuristicFraction
 from .heuristic_fixed_N import HeuristicFixedN
 
-<<<<<<< HEAD
-__all__ = ['Buscar',  'HeuristicFraction'] #'Alison',
-=======
-__all__ = ['Buscar', 'Alison', 'HeuristicFraction', 'HeuristicFixedN']
->>>>>>> 7d9c9e7e
+__all__ = ['Buscar', 'Alison', 'HeuristicFraction', 'HeuristicFixedN']