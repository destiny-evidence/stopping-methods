--- conflicted
+++ resolved
@@ -86,13 +86,8 @@
         dyn_min_batch_size: int = 100,
         dyn_growth_rate: float = 0.1,
         dyn_max_batch_size: int = 600,
-<<<<<<< HEAD
-        min_incl_size: int = 10,
-        min_dataset_size: int = 2000,
-=======
         min_dataset_size: int = 500,
         min_inclusion_rate: float = 0.01,
->>>>>>> 8c9770b2
         inject_random_batch_every: int = 0,
         predict_on_all: bool = True,  # if false, will only predict on unseen documents
 ):
@@ -107,11 +102,12 @@
         logger.info(f'  n_incl={dataset.n_incl}, n_total={dataset.n_total} '
                     f'=> {dataset.n_incl / dataset.n_total:.2%}')
         
-        if dataset.n_incl < min_incl_size:
-            logger.warning(f' > Skipping {dataset.KEY}; too few included documents')
+
+        if dataset.n_total < min_dataset_size:
+            logger.warning(f'Dataset {dataset.KEY} is too small {dataset.n_total} < {min_dataset_size}')
             continue
-        if dataset.n_total < min_dataset_size:
-            logger.warning(f' > Skipping {dataset.KEY}; too few documents')
+        if (dataset.n_incl / dataset.n_total) < min_inclusion_rate:
+            logger.warning(f'Dataset {dataset.KEY} inclusion rate too small!')
             continue
 
         if dataset.n_total < min_dataset_size:
